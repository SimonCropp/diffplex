--- conflicted
+++ resolved
@@ -1,10 +1,6 @@
 {
   "sdk": {
-<<<<<<< HEAD
-    "version": "8.0.303",
-=======
     "version": "9.0.101",
->>>>>>> d8a33732
     "allowPrerelease": true,
     "rollForward": "latestFeature"
   }
